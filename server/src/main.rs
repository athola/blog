mod redirect;
mod utils;

use app::{component, shell, types::AppState};
use axum::{Router, http::StatusCode, response::Json, routing::get};
use dotenvy::dotenv;
use leptos::logging;
use leptos::prelude::*;
use leptos_axum::{LeptosRoutes as _, generate_route_list};
use leptos_config::get_configuration;
use redirect::redirect_www;
use serde_json::json;

use tower_http::compression::predicate::{NotForContentType, SizeAbove};
use tower_http::compression::{CompressionLayer, Predicate as _};
use tower_http::services::ServeDir;
use tower_http::trace::TraceLayer;
use utils::{connect, rss_handler, sitemap_handler};

// Health check handler
async fn health_handler() -> Result<Json<serde_json::Value>, StatusCode> {
    Ok(Json(json!({
        "status": "healthy",
        "timestamp": chrono::Utc::now().to_rfc3339(),
        "service": "blog-api",
        "version": env!("CARGO_PKG_VERSION")
    })))
}

#[tokio::main]
async fn main() {
    let tracing_level = if cfg!(debug_assertions) {
        tracing::Level::DEBUG
    } else {
        tracing::Level::INFO
    };

    tracing_subscriber::fmt()
        .with_file(true)
        .with_line_number(true)
        .with_max_level(tracing_level)
        .init();

    let env_result = dotenv();
    if env_result.is_err() {
        logging::warn!("There is no corresponding .env file");
    }

    // Determine the configuration file path
    let config_path = std::env::var("LEPTOS_CONFIG_PATH").unwrap_or_else(|_| {
        // Try multiple possible locations for Cargo.toml
        let possible_paths = vec![
            "../Cargo.toml".to_string(),    // When running from server directory
            "Cargo.toml".to_string(),       // When running from root directory
            "./Cargo.toml".to_string(),     // Explicit current directory
            "../../Cargo.toml".to_string(), // When running from target/debug
        ];

        possible_paths
            .into_iter()
            .find(|path| std::path::Path::new(path).exists())
            .unwrap_or_else(|| "../Cargo.toml".to_string()) // Fallback to original
    });

    let Ok(conf) = get_configuration(Some(&config_path)) else {
        logging::error!("Failed to get configuration from: {}", config_path);
        return;
    };

    let leptos_options = conf.leptos_options;
    let addr = leptos_options.site_addr;
    let routes = generate_route_list(component);

    let db = connect().await;
<<<<<<< HEAD
    let app_state = AppState::<surrealdb::engine::remote::http::Client> {
        db,
        leptos_options: leptos_options.clone(),
=======
    let app_state = AppState {
        db: std::sync::Arc::new(db),
        leptos_options: std::sync::Arc::new(leptos_options.clone()),
>>>>>>> 2f642672
    };

    // Get paths from leptos options
    let site_pkg_dir = leptos_options.site_pkg_dir.to_string();
    let site_root = leptos_options.site_root.to_string();

    // Construct full paths
    let pkg_path = format!("{}/{}", site_root, site_pkg_dir);
    let public_path = format!("{}/public", site_root);
    let fonts_path = format!("{}/public/fonts", site_root);

    let app =
        Router::new()
            .leptos_routes_with_context(
                &app_state,
                routes,
                {
                    let app_state = app_state.clone();
                    move || provide_context(app_state.clone())
                },
                {
                    let leptos_options = leptos_options.clone();
                    move || shell(leptos_options.clone())
                },
            )
            .route("/health", get(health_handler))
            .route("/rss", get(rss_handler))
            .route("/rss.xml", get(rss_handler))
            .route("/sitemap.xml", get(sitemap_handler))
<<<<<<< HEAD
            .nest_service("/pkg", ServeDir::new(&pkg_path))
            .nest_service("/public", ServeDir::new(&public_path))
            .nest_service("/fonts", ServeDir::new(&fonts_path))
=======
            .nest_service("/pkg", ServeDir::new(&format!("{}/{}", leptos_options.site_root(), leptos_options.site_pkg_dir())))
            .nest_service("/public", ServeDir::new(&leptos_options.site_root()))
            .nest_service("/fonts", ServeDir::new(&format!("{}/fonts", leptos_options.site_root())))
>>>>>>> 2f642672
            .layer(
                tower::ServiceBuilder::new()
                    .layer(TraceLayer::new_for_http())
                    .layer(axum::middleware::from_fn(redirect_www)),
            )
            .layer(CompressionLayer::new().compress_when(
                NotForContentType::new("application/rss+xml").and(SizeAbove::new(1024)),
            ))
            .fallback(leptos_axum::file_and_error_handler::<
                AppState<surrealdb::engine::remote::http::Client>,
                _,
            >(shell))
            .with_state(app_state);

    let listener = match tokio::net::TcpListener::bind(&addr).await {
        Ok(list) => list,
        Err(err) => {
            logging::error!("Failed to bind tcp listener to {}: {}", &addr, err);
            return;
        }
    };
    logging::log!("Listening on http://{}", &addr);

    // Add more detailed error handling for the serve function
    let serve_result = axum::serve(listener, app.into_make_service()).await;
    match serve_result {
        Ok(_) => {
            logging::log!("Server shutdown gracefully");
        }
        Err(err) => {
            logging::error!("Failed to serve app: {}", err);
            logging::error!("Error details: {:?}", err);
        }
    }
}<|MERGE_RESOLUTION|>--- conflicted
+++ resolved
@@ -71,29 +71,20 @@
     let addr = leptos_options.site_addr;
     let routes = generate_route_list(component);
 
-    let db = connect().await;
-<<<<<<< HEAD
-    let app_state = AppState::<surrealdb::engine::remote::http::Client> {
-        db,
-        leptos_options: leptos_options.clone(),
-=======
+    let db = match connect().await {
+        Ok(db) => db,
+        Err(err) => {
+            logging::error!("Failed to establish SurrealDB connection: {:?}", err);
+            return;
+        }
+    };
     let app_state = AppState {
         db: std::sync::Arc::new(db),
         leptos_options: std::sync::Arc::new(leptos_options.clone()),
->>>>>>> 2f642672
     };
 
-    // Get paths from leptos options
-    let site_pkg_dir = leptos_options.site_pkg_dir.to_string();
-    let site_root = leptos_options.site_root.to_string();
-
-    // Construct full paths
-    let pkg_path = format!("{}/{}", site_root, site_pkg_dir);
-    let public_path = format!("{}/public", site_root);
-    let fonts_path = format!("{}/public/fonts", site_root);
-
     let app =
-        Router::new()
+        Router::<AppState>::new()
             .leptos_routes_with_context(
                 &app_state,
                 routes,
@@ -110,15 +101,19 @@
             .route("/rss", get(rss_handler))
             .route("/rss.xml", get(rss_handler))
             .route("/sitemap.xml", get(sitemap_handler))
-<<<<<<< HEAD
-            .nest_service("/pkg", ServeDir::new(&pkg_path))
-            .nest_service("/public", ServeDir::new(&public_path))
-            .nest_service("/fonts", ServeDir::new(&fonts_path))
-=======
-            .nest_service("/pkg", ServeDir::new(&format!("{}/{}", leptos_options.site_root(), leptos_options.site_pkg_dir())))
-            .nest_service("/public", ServeDir::new(&leptos_options.site_root()))
-            .nest_service("/fonts", ServeDir::new(&format!("{}/fonts", leptos_options.site_root())))
->>>>>>> 2f642672
+            .nest_service(
+                "/pkg",
+                ServeDir::new(format!(
+                    "{}/{}",
+                    leptos_options.site_root.as_ref(),
+                    leptos_options.site_pkg_dir.as_ref()
+                )),
+            )
+            .nest_service("/public", ServeDir::new(leptos_options.site_root.as_ref()))
+            .nest_service(
+                "/fonts",
+                ServeDir::new(format!("{}/fonts", leptos_options.site_root.as_ref())),
+            )
             .layer(
                 tower::ServiceBuilder::new()
                     .layer(TraceLayer::new_for_http())
@@ -127,10 +122,7 @@
             .layer(CompressionLayer::new().compress_when(
                 NotForContentType::new("application/rss+xml").and(SizeAbove::new(1024)),
             ))
-            .fallback(leptos_axum::file_and_error_handler::<
-                AppState<surrealdb::engine::remote::http::Client>,
-                _,
-            >(shell))
+            .fallback(leptos_axum::file_and_error_handler::<AppState, _>(shell))
             .with_state(app_state);
 
     let listener = match tokio::net::TcpListener::bind(&addr).await {
